--- conflicted
+++ resolved
@@ -88,13 +88,8 @@
 
     if (current_scope->symbol_count >= current_scope->symbol_capacity) {
         const int new_capacity = current_scope->symbol_capacity == 0
-<<<<<<< HEAD
-                                     ? INITIAL_SYMBOL_CAPACITY
-                                     : current_scope->symbol_capacity * 2;
-=======
                                ? INITIAL_SYMBOL_CAPACITY
                                : current_scope->symbol_capacity * 2;
->>>>>>> 5f1dad02
         Symbol *new_symbols_array = arena_alloc(st->arena, new_capacity * sizeof(Symbol));
         if (!new_symbols_array) return false; // Arena allocation failed
 
